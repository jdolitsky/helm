/*
Copyright The Helm Authors.

Licensed under the Apache License, Version 2.0 (the "License");
you may not use this file except in compliance with the License.
You may obtain a copy of the License at

    http://www.apache.org/licenses/LICENSE-2.0

Unless required by applicable law or agreed to in writing, software
distributed under the License is distributed on an "AS IS" BASIS,
WITHOUT WARRANTIES OR CONDITIONS OF ANY KIND, either express or implied.
See the License for the specific language governing permissions and
limitations under the License.
*/

package action

import (
	"bytes"
	"fmt"
	"io/ioutil"
	"os"
	"path"
	"path/filepath"
	"strings"
	"text/template"
	"time"

	"github.com/Masterminds/sprig/v3"
	"github.com/pkg/errors"
	apierrors "k8s.io/apimachinery/pkg/api/errors"
	"k8s.io/cli-runtime/pkg/resource"

	"helm.sh/helm/v3/pkg/chart"
	"helm.sh/helm/v3/pkg/chartutil"
	"helm.sh/helm/v3/pkg/cli"
	"helm.sh/helm/v3/pkg/downloader"
	"helm.sh/helm/v3/pkg/engine"
	"helm.sh/helm/v3/pkg/getter"
	kubefake "helm.sh/helm/v3/pkg/kube/fake"
	"helm.sh/helm/v3/pkg/release"
	"helm.sh/helm/v3/pkg/releaseutil"
	"helm.sh/helm/v3/pkg/repo"
	"helm.sh/helm/v3/pkg/storage"
	"helm.sh/helm/v3/pkg/storage/driver"
)

// releaseNameMaxLen is the maximum length of a release name.
//
// As of Kubernetes 1.4, the max limit on a name is 63 chars. We reserve 10 for
// charts to add data. Effectively, that gives us 53 chars.
// See https://github.com/helm/helm/issues/1528
const releaseNameMaxLen = 53

// NOTESFILE_SUFFIX that we want to treat special. It goes through the templating engine
// but it's not a yaml file (resource) hence can't have hooks, etc. And the user actually
// wants to see this file after rendering in the status command. However, it must be a suffix
// since there can be filepath in front of it.
const notesFileSuffix = "NOTES.txt"

const defaultDirectoryPermission = 0755

// Install performs an installation operation.
type Install struct {
	cfg *Configuration

	ChartPathOptions

<<<<<<< HEAD
	ClientOnly       bool
	DryRun           bool
	DisableHooks     bool
	Replace          bool
	Wait             bool
	Devel            bool
	DependencyUpdate bool
	Timeout          time.Duration
	Namespace        string
	ReleaseName      string
	GenerateName     bool
	NameTemplate     string
	Description      string
	OutputDir        string
	Atomic           bool
	SkipCRDs         bool
	IncludeCRDs      bool
	SubNotes         bool
=======
	ClientOnly               bool
	DryRun                   bool
	DisableHooks             bool
	Replace                  bool
	Wait                     bool
	Devel                    bool
	DependencyUpdate         bool
	Timeout                  time.Duration
	Namespace                string
	ReleaseName              string
	GenerateName             bool
	NameTemplate             string
	Description              string
	OutputDir                string
	Atomic                   bool
	SkipCRDs                 bool
	SubNotes                 bool
	DisableOpenAPIValidation bool
>>>>>>> 7ce29e12
	// APIVersions allows a manual set of supported API Versions to be passed
	// (for things like templating). These are ignored if ClientOnly is false
	APIVersions chartutil.VersionSet
	// Used by helm template to render charts with .Release.IsUpgrade. Ignored if Dry-Run is false
	IsUpgrade bool
	// Used by helm template to add the release as part of OutputDir path
	// OutputDir/<ReleaseName>
	UseReleaseName bool
}

// ChartPathOptions captures common options used for controlling chart paths
type ChartPathOptions struct {
	CaFile   string // --ca-file
	CertFile string // --cert-file
	KeyFile  string // --key-file
	Keyring  string // --keyring
	Password string // --password
	RepoURL  string // --repo
	Username string // --username
	Verify   bool   // --verify
	Version  string // --version
}

// NewInstall creates a new Install object with the given configuration.
func NewInstall(cfg *Configuration) *Install {
	return &Install{
		cfg: cfg,
	}
}

func (i *Install) installCRDs(crds []chart.CRD) error {
	// We do these one file at a time in the order they were read.
	totalItems := []*resource.Info{}
	for _, obj := range crds {
		// Read in the resources
		res, err := i.cfg.KubeClient.Build(bytes.NewBuffer(obj.File.Data), false)
		if err != nil {
			return errors.Wrapf(err, "failed to install CRD %s", obj.Name)
		}

		// Send them to Kube
		if _, err := i.cfg.KubeClient.Create(res); err != nil {
			// If the error is CRD already exists, continue.
			if apierrors.IsAlreadyExists(err) {
				crdName := res[0].Name
				i.cfg.Log("CRD %s is already present. Skipping.", crdName)
				continue
			}
			return errors.Wrapf(err, "failed to install CRD %s", obj.Name)
		}
		totalItems = append(totalItems, res...)
	}
	// Invalidate the local cache, since it will not have the new CRDs
	// present.
	discoveryClient, err := i.cfg.RESTClientGetter.ToDiscoveryClient()
	if err != nil {
		return err
	}
	i.cfg.Log("Clearing discovery cache")
	discoveryClient.Invalidate()
	// Give time for the CRD to be recognized.
	if err := i.cfg.KubeClient.Wait(totalItems, 60*time.Second); err != nil {
		return err
	}
	// Make sure to force a rebuild of the cache.
	discoveryClient.ServerGroups()
	return nil
}

// Run executes the installation
//
// If DryRun is set to true, this will prepare the release, but not install it
func (i *Install) Run(chrt *chart.Chart, vals map[string]interface{}) (*release.Release, error) {
	// Check reachability of cluster unless in client-only mode (e.g. `helm template` without `--validate`)
	if !i.ClientOnly {
		if err := i.cfg.KubeClient.IsReachable(); err != nil {
			return nil, err
		}
	}

	if err := i.availableName(); err != nil {
		return nil, err
	}

	// Pre-install anything in the crd/ directory. We do this before Helm
	// contacts the upstream server and builds the capabilities object.
	if crds := chrt.CRDObjects(); !i.ClientOnly && !i.SkipCRDs && len(crds) > 0 {
		// On dry run, bail here
		if i.DryRun {
			i.cfg.Log("WARNING: This chart or one of its subcharts contains CRDs. Rendering may fail or contain inaccuracies.")
		} else if err := i.installCRDs(crds); err != nil {
			return nil, err
		}
	}

	if i.ClientOnly {
		// Add mock objects in here so it doesn't use Kube API server
		// NOTE(bacongobbler): used for `helm template`
		i.cfg.Capabilities = chartutil.DefaultCapabilities
		i.cfg.Capabilities.APIVersions = append(i.cfg.Capabilities.APIVersions, i.APIVersions...)
		i.cfg.KubeClient = &kubefake.PrintingKubeClient{Out: ioutil.Discard}
		i.cfg.Releases = storage.Init(driver.NewMemory())
	} else if !i.ClientOnly && len(i.APIVersions) > 0 {
		i.cfg.Log("API Version list given outside of client only mode, this list will be ignored")
	}

	if err := chartutil.ProcessDependencies(chrt, vals); err != nil {
		return nil, err
	}

	// Make sure if Atomic is set, that wait is set as well. This makes it so
	// the user doesn't have to specify both
	i.Wait = i.Wait || i.Atomic

	caps, err := i.cfg.getCapabilities()
	if err != nil {
		return nil, err
	}

	//special case for helm template --is-upgrade
	isUpgrade := i.IsUpgrade && i.DryRun
	options := chartutil.ReleaseOptions{
		Name:      i.ReleaseName,
		Namespace: i.Namespace,
		Revision:  1,
		IsInstall: !isUpgrade,
		IsUpgrade: isUpgrade,
	}
	valuesToRender, err := chartutil.ToRenderValues(chrt, vals, options, caps)
	if err != nil {
		return nil, err
	}

	rel := i.createRelease(chrt, vals)

	var manifestDoc *bytes.Buffer
<<<<<<< HEAD
	rel.Hooks, manifestDoc, rel.Info.Notes, err = i.cfg.renderResources(chrt, valuesToRender, i.OutputDir, i.SubNotes, i.IncludeCRDs)
=======
	rel.Hooks, manifestDoc, rel.Info.Notes, err = i.cfg.renderResources(chrt, valuesToRender, i.ReleaseName, i.OutputDir, i.SubNotes, i.UseReleaseName)
>>>>>>> 7ce29e12
	// Even for errors, attach this if available
	if manifestDoc != nil {
		rel.Manifest = manifestDoc.String()
	}
	// Check error from render
	if err != nil {
		rel.SetStatus(release.StatusFailed, fmt.Sprintf("failed to render resource: %s", err.Error()))
		// Return a release with partial data so that the client can show debugging information.
		return rel, err
	}

	// Mark this release as in-progress
	rel.SetStatus(release.StatusPendingInstall, "Initial install underway")

	resources, err := i.cfg.KubeClient.Build(bytes.NewBufferString(rel.Manifest), !i.DisableOpenAPIValidation)
	if err != nil {
		return nil, errors.Wrap(err, "unable to build kubernetes objects from release manifest")
	}

	// Install requires an extra validation step of checking that resources
	// don't already exist before we actually create resources. If we continue
	// forward and create the release object with resources that already exist,
	// we'll end up in a state where we will delete those resources upon
	// deleting the release because the manifest will be pointing at that
	// resource
	if !i.ClientOnly && !isUpgrade {
		if err := existingResourceConflict(resources); err != nil {
			return nil, errors.Wrap(err, "rendered manifests contain a resource that already exists. Unable to continue with install")
		}
	}

	// Bail out here if it is a dry run
	if i.DryRun {
		rel.Info.Description = "Dry run complete"
		return rel, nil
	}

	// If Replace is true, we need to supercede the last release.
	if i.Replace {
		if err := i.replaceRelease(rel); err != nil {
			return nil, err
		}
	}

	// Store the release in history before continuing (new in Helm 3). We always know
	// that this is a create operation.
	if err := i.cfg.Releases.Create(rel); err != nil {
		// We could try to recover gracefully here, but since nothing has been installed
		// yet, this is probably safer than trying to continue when we know storage is
		// not working.
		return rel, err
	}

	// pre-install hooks
	if !i.DisableHooks {
		if err := i.cfg.execHook(rel, release.HookPreInstall, i.Timeout); err != nil {
			return i.failRelease(rel, fmt.Errorf("failed pre-install: %s", err))
		}
	}

	// At this point, we can do the install. Note that before we were detecting whether to
	// do an update, but it's not clear whether we WANT to do an update if the re-use is set
	// to true, since that is basically an upgrade operation.
	if _, err := i.cfg.KubeClient.Create(resources); err != nil {
		return i.failRelease(rel, err)
	}

	if i.Wait {
		if err := i.cfg.KubeClient.Wait(resources, i.Timeout); err != nil {
			return i.failRelease(rel, err)
		}

	}

	if !i.DisableHooks {
		if err := i.cfg.execHook(rel, release.HookPostInstall, i.Timeout); err != nil {
			return i.failRelease(rel, fmt.Errorf("failed post-install: %s", err))
		}
	}

	if len(i.Description) > 0 {
		rel.SetStatus(release.StatusDeployed, i.Description)
	} else {
		rel.SetStatus(release.StatusDeployed, "Install complete")
	}

	// This is a tricky case. The release has been created, but the result
	// cannot be recorded. The truest thing to tell the user is that the
	// release was created. However, the user will not be able to do anything
	// further with this release.
	//
	// One possible strategy would be to do a timed retry to see if we can get
	// this stored in the future.
	if err := i.recordRelease(rel); err != nil {
		i.cfg.Log("failed to record the release: %s", err)
	}

	return rel, nil
}

func (i *Install) failRelease(rel *release.Release, err error) (*release.Release, error) {
	rel.SetStatus(release.StatusFailed, fmt.Sprintf("Release %q failed: %s", i.ReleaseName, err.Error()))
	if i.Atomic {
		i.cfg.Log("Install failed and atomic is set, uninstalling release")
		uninstall := NewUninstall(i.cfg)
		uninstall.DisableHooks = i.DisableHooks
		uninstall.KeepHistory = false
		uninstall.Timeout = i.Timeout
		if _, uninstallErr := uninstall.Run(i.ReleaseName); uninstallErr != nil {
			return rel, errors.Wrapf(uninstallErr, "an error occurred while uninstalling the release. original install error: %s", err)
		}
		return rel, errors.Wrapf(err, "release %s failed, and has been uninstalled due to atomic being set", i.ReleaseName)
	}
	i.recordRelease(rel) // Ignore the error, since we have another error to deal with.
	return rel, err
}

// availableName tests whether a name is available
//
// Roughly, this will return an error if name is
//
//	- empty
//	- too long
//	- already in use, and not deleted
//	- used by a deleted release, and i.Replace is false
func (i *Install) availableName() error {
	start := i.ReleaseName
	if start == "" {
		return errors.New("name is required")
	}

	if len(start) > releaseNameMaxLen {
		return errors.Errorf("release name %q exceeds max length of %d", start, releaseNameMaxLen)
	}

	if i.DryRun {
		return nil
	}

	h, err := i.cfg.Releases.History(start)
	if err != nil || len(h) < 1 {
		return nil
	}
	releaseutil.Reverse(h, releaseutil.SortByRevision)
	rel := h[0]

	if st := rel.Info.Status; i.Replace && (st == release.StatusUninstalled || st == release.StatusFailed) {
		return nil
	}
	return errors.New("cannot re-use a name that is still in use")
}

// createRelease creates a new release object
func (i *Install) createRelease(chrt *chart.Chart, rawVals map[string]interface{}) *release.Release {
	ts := i.cfg.Now()
	return &release.Release{
		Name:      i.ReleaseName,
		Namespace: i.Namespace,
		Chart:     chrt,
		Config:    rawVals,
		Info: &release.Info{
			FirstDeployed: ts,
			LastDeployed:  ts,
			Status:        release.StatusUnknown,
		},
		Version: 1,
	}
}

// recordRelease with an update operation in case reuse has been set.
func (i *Install) recordRelease(r *release.Release) error {
	// This is a legacy function which has been reduced to a oneliner. Could probably
	// refactor it out.
	return i.cfg.Releases.Update(r)
}

// replaceRelease replaces an older release with this one
//
// This allows us to re-use names by superseding an existing release with a new one
func (i *Install) replaceRelease(rel *release.Release) error {
	hist, err := i.cfg.Releases.History(rel.Name)
	if err != nil || len(hist) == 0 {
		// No releases exist for this name, so we can return early
		return nil
	}

	releaseutil.Reverse(hist, releaseutil.SortByRevision)
	last := hist[0]

	// Update version to the next available
	rel.Version = last.Version + 1

	// Do not change the status of a failed release.
	if last.Info.Status == release.StatusFailed {
		return nil
	}

	// For any other status, mark it as superseded and store the old record
	last.SetStatus(release.StatusSuperseded, "superseded by new release")
	return i.recordRelease(last)
}

// renderResources renders the templates in a chart
<<<<<<< HEAD
func (c *Configuration) renderResources(ch *chart.Chart, values chartutil.Values, outputDir string, subNotes bool, includeCrds bool) ([]*release.Hook, *bytes.Buffer, string, error) {
=======
func (c *Configuration) renderResources(ch *chart.Chart, values chartutil.Values, releaseName string, outputDir string, subNotes, useReleaseName bool) ([]*release.Hook, *bytes.Buffer, string, error) {
>>>>>>> 7ce29e12
	hs := []*release.Hook{}
	b := bytes.NewBuffer(nil)

	caps, err := c.getCapabilities()
	if err != nil {
		return hs, b, "", err
	}

	if ch.Metadata.KubeVersion != "" {
		if !chartutil.IsCompatibleRange(ch.Metadata.KubeVersion, caps.KubeVersion.String()) {
			return hs, b, "", errors.Errorf("chart requires kubeVersion: %s which is incompatible with Kubernetes %s", ch.Metadata.KubeVersion, caps.KubeVersion.String())
		}
	}

	var files map[string]string
	var err2 error

	if c.RESTClientGetter != nil {
		rest, err := c.RESTClientGetter.ToRESTConfig()
		if err != nil {
			return hs, b, "", err
		}
		files, err2 = engine.RenderWithClient(ch, values, rest)
	} else {
		files, err2 = engine.Render(ch, values)
	}

	if err2 != nil {
		return hs, b, "", err
	}

	// NOTES.txt gets rendered like all the other files, but because it's not a hook nor a resource,
	// pull it out of here into a separate file so that we can actually use the output of the rendered
	// text file. We have to spin through this map because the file contains path information, so we
	// look for terminating NOTES.txt. We also remove it from the files so that we don't have to skip
	// it in the sortHooks.
	var notesBuffer bytes.Buffer
	for k, v := range files {
		if strings.HasSuffix(k, notesFileSuffix) {
			if subNotes || (k == path.Join(ch.Name(), "templates", notesFileSuffix)) {
				// If buffer contains data, add newline before adding more
				if notesBuffer.Len() > 0 {
					notesBuffer.WriteString("\n")
				}
				notesBuffer.WriteString(v)
			}
			delete(files, k)
		}
	}
	notes := notesBuffer.String()

	// Sort hooks, manifests, and partials. Only hooks and manifests are returned,
	// as partials are not used after renderer.Render. Empty manifests are also
	// removed here.
	hs, manifests, err := releaseutil.SortManifests(files, caps.APIVersions, releaseutil.InstallOrder)
	if err != nil {
		// By catching parse errors here, we can prevent bogus releases from going
		// to Kubernetes.
		//
		// We return the files as a big blob of data to help the user debug parser
		// errors.
		for name, content := range files {
			if strings.TrimSpace(content) == "" {
				continue
			}
			fmt.Fprintf(b, "---\n# Source: %s\n%s\n", name, content)
		}
		return hs, b, "", err
	}

	// Aggregate all valid manifests into one big doc.
	fileWritten := make(map[string]bool)

	if includeCrds {
		for _, crd := range ch.CRDObjects() {
			if outputDir == "" {
				fmt.Fprintf(b, "---\n# Source: %s\n%s\n", crd.Name, string(crd.File.Data[:]))
			} else {
				err = writeToFile(outputDir, crd.Filename, string(crd.File.Data[:]), fileWritten[crd.Name])
				if err != nil {
					return hs, b, "", err
				}
				fileWritten[crd.Name] = true
			}
		}
	}

	for _, m := range manifests {
		if outputDir == "" {
			fmt.Fprintf(b, "---\n# Source: %s\n%s\n", m.Name, m.Content)
		} else {
			newDir := outputDir
			if useReleaseName {
				newDir = filepath.Join(outputDir, releaseName)
			}
			err = writeToFile(newDir, m.Name, m.Content, fileWritten[m.Name])
			if err != nil {
				return hs, b, "", err
			}
			fileWritten[m.Name] = true
		}
	}

	return hs, b, notes, nil
}

// write the <data> to <output-dir>/<name>. <append> controls if the file is created or content will be appended
func writeToFile(outputDir string, name string, data string, append bool) error {
	outfileName := strings.Join([]string{outputDir, name}, string(filepath.Separator))

	err := ensureDirectoryForFile(outfileName)
	if err != nil {
		return err
	}

	f, err := createOrOpenFile(outfileName, append)
	if err != nil {
		return err
	}

	defer f.Close()

	_, err = f.WriteString(fmt.Sprintf("---\n# Source: %s\n%s\n", name, data))

	if err != nil {
		return err
	}

	fmt.Printf("wrote %s\n", outfileName)
	return nil
}

func createOrOpenFile(filename string, append bool) (*os.File, error) {
	if append {
		return os.OpenFile(filename, os.O_APPEND|os.O_WRONLY, 0600)
	}
	return os.Create(filename)
}

// check if the directory exists to create file. creates if don't exists
func ensureDirectoryForFile(file string) error {
	baseDir := path.Dir(file)
	_, err := os.Stat(baseDir)
	if err != nil && !os.IsNotExist(err) {
		return err
	}

	return os.MkdirAll(baseDir, defaultDirectoryPermission)
}

// NameAndChart returns the name and chart that should be used.
//
// This will read the flags and handle name generation if necessary.
func (i *Install) NameAndChart(args []string) (string, string, error) {
	flagsNotSet := func() error {
		if i.GenerateName {
			return errors.New("cannot set --generate-name and also specify a name")
		}
		if i.NameTemplate != "" {
			return errors.New("cannot set --name-template and also specify a name")
		}
		return nil
	}

	if len(args) > 2 {
		return args[0], args[1], errors.Errorf("expected at most two arguments, unexpected arguments: %v", strings.Join(args[2:], ", "))
	}

	if len(args) == 2 {
		return args[0], args[1], flagsNotSet()
	}

	if i.NameTemplate != "" {
		name, err := TemplateName(i.NameTemplate)
		return name, args[0], err
	}

	if i.ReleaseName != "" {
		return i.ReleaseName, args[0], nil
	}

	if !i.GenerateName {
		return "", args[0], errors.New("must either provide a name or specify --generate-name")
	}

	base := filepath.Base(args[0])
	if base == "." || base == "" {
		base = "chart"
	}
	// if present, strip out the file extension from the name
	if idx := strings.Index(base, "."); idx != -1 {
		base = base[0:idx]
	}

	return fmt.Sprintf("%s-%d", base, time.Now().Unix()), args[0], nil
}

// TemplateName renders a name template, returning the name or an error.
func TemplateName(nameTemplate string) (string, error) {
	if nameTemplate == "" {
		return "", nil
	}

	t, err := template.New("name-template").Funcs(sprig.TxtFuncMap()).Parse(nameTemplate)
	if err != nil {
		return "", err
	}
	var b bytes.Buffer
	if err := t.Execute(&b, nil); err != nil {
		return "", err
	}

	return b.String(), nil
}

// CheckDependencies checks the dependencies for a chart.
func CheckDependencies(ch *chart.Chart, reqs []*chart.Dependency) error {
	var missing []string

OUTER:
	for _, r := range reqs {
		for _, d := range ch.Dependencies() {
			if d.Name() == r.Name {
				continue OUTER
			}
		}
		missing = append(missing, r.Name)
	}

	if len(missing) > 0 {
		return errors.Errorf("found in Chart.yaml, but missing in charts/ directory: %s", strings.Join(missing, ", "))
	}
	return nil
}

// LocateChart looks for a chart directory in known places, and returns either the full path or an error.
//
// This does not ensure that the chart is well-formed; only that the requested filename exists.
//
// Order of resolution:
// - relative to current working directory
// - if path is absolute or begins with '.', error out here
// - URL
//
// If 'verify' was set on ChartPathOptions, this will attempt to also verify the chart.
func (c *ChartPathOptions) LocateChart(name string, settings *cli.EnvSettings) (string, error) {
	name = strings.TrimSpace(name)
	version := strings.TrimSpace(c.Version)

	if _, err := os.Stat(name); err == nil {
		abs, err := filepath.Abs(name)
		if err != nil {
			return abs, err
		}
		if c.Verify {
			if _, err := downloader.VerifyChart(abs, c.Keyring); err != nil {
				return "", err
			}
		}
		return abs, nil
	}
	if filepath.IsAbs(name) || strings.HasPrefix(name, ".") {
		return name, errors.Errorf("path %q not found", name)
	}

	dl := downloader.ChartDownloader{
		Out:     os.Stdout,
		Keyring: c.Keyring,
		Getters: getter.All(settings),
		Options: []getter.Option{
			getter.WithBasicAuth(c.Username, c.Password),
		},
		RepositoryConfig: settings.RepositoryConfig,
		RepositoryCache:  settings.RepositoryCache,
	}
	if c.Verify {
		dl.Verify = downloader.VerifyAlways
	}
	if c.RepoURL != "" {
		chartURL, err := repo.FindChartInAuthRepoURL(c.RepoURL, c.Username, c.Password, name, version,
			c.CertFile, c.KeyFile, c.CaFile, getter.All(settings))
		if err != nil {
			return "", err
		}
		name = chartURL
	}

	if err := os.MkdirAll(settings.RepositoryCache, 0755); err != nil {
		return "", err
	}

	filename, _, err := dl.DownloadTo(name, version, settings.RepositoryCache)
	if err == nil {
		lname, err := filepath.Abs(filename)
		if err != nil {
			return filename, err
		}
		return lname, nil
	} else if settings.Debug {
		return filename, err
	}

	return filename, errors.Errorf("failed to download %q (hint: running `helm repo update` may help)", name)
}<|MERGE_RESOLUTION|>--- conflicted
+++ resolved
@@ -67,26 +67,6 @@
 
 	ChartPathOptions
 
-<<<<<<< HEAD
-	ClientOnly       bool
-	DryRun           bool
-	DisableHooks     bool
-	Replace          bool
-	Wait             bool
-	Devel            bool
-	DependencyUpdate bool
-	Timeout          time.Duration
-	Namespace        string
-	ReleaseName      string
-	GenerateName     bool
-	NameTemplate     string
-	Description      string
-	OutputDir        string
-	Atomic           bool
-	SkipCRDs         bool
-	IncludeCRDs      bool
-	SubNotes         bool
-=======
 	ClientOnly               bool
 	DryRun                   bool
 	DisableHooks             bool
@@ -105,7 +85,7 @@
 	SkipCRDs                 bool
 	SubNotes                 bool
 	DisableOpenAPIValidation bool
->>>>>>> 7ce29e12
+	IncludeCRDs              bool
 	// APIVersions allows a manual set of supported API Versions to be passed
 	// (for things like templating). These are ignored if ClientOnly is false
 	APIVersions chartutil.VersionSet
@@ -242,11 +222,7 @@
 	rel := i.createRelease(chrt, vals)
 
 	var manifestDoc *bytes.Buffer
-<<<<<<< HEAD
-	rel.Hooks, manifestDoc, rel.Info.Notes, err = i.cfg.renderResources(chrt, valuesToRender, i.OutputDir, i.SubNotes, i.IncludeCRDs)
-=======
-	rel.Hooks, manifestDoc, rel.Info.Notes, err = i.cfg.renderResources(chrt, valuesToRender, i.ReleaseName, i.OutputDir, i.SubNotes, i.UseReleaseName)
->>>>>>> 7ce29e12
+	rel.Hooks, manifestDoc, rel.Info.Notes, err = i.cfg.renderResources(chrt, valuesToRender, i.ReleaseName, i.OutputDir, i.SubNotes, i.UseReleaseName, i.IncludeCRDs)
 	// Even for errors, attach this if available
 	if manifestDoc != nil {
 		rel.Manifest = manifestDoc.String()
@@ -450,11 +426,7 @@
 }
 
 // renderResources renders the templates in a chart
-<<<<<<< HEAD
-func (c *Configuration) renderResources(ch *chart.Chart, values chartutil.Values, outputDir string, subNotes bool, includeCrds bool) ([]*release.Hook, *bytes.Buffer, string, error) {
-=======
-func (c *Configuration) renderResources(ch *chart.Chart, values chartutil.Values, releaseName string, outputDir string, subNotes, useReleaseName bool) ([]*release.Hook, *bytes.Buffer, string, error) {
->>>>>>> 7ce29e12
+func (c *Configuration) renderResources(ch *chart.Chart, values chartutil.Values, releaseName string, outputDir string, subNotes, useReleaseName bool, includeCrds bool) ([]*release.Hook, *bytes.Buffer, string, error) {
 	hs := []*release.Hook{}
 	b := bytes.NewBuffer(nil)
 
