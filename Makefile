BINDIR     := $(CURDIR)/bin
DIST_DIRS  := find * -type d -exec
TARGETS    := darwin/amd64 linux/amd64 linux/386 linux/arm linux/arm64 linux/ppc64le windows/amd64
BINNAME    ?= helm

GOPATH     = $(shell go env GOPATH)
DEP        = $(GOPATH)/bin/dep
GOX        = $(GOPATH)/bin/gox

# go option
PKG        := ./...
TAGS       :=
TESTS      := .
TESTFLAGS  :=
LDFLAGS    := -w -s
GOFLAGS    :=
SRC        := $(shell find . -type f -name '*.go' -print)

# Required for globs to work correctly
SHELL      = /bin/bash

GIT_COMMIT = $(shell git rev-parse HEAD)
GIT_SHA    = $(shell git rev-parse --short HEAD)
GIT_TAG    = $(shell git describe --tags --abbrev=0 --exact-match 2>/dev/null)
GIT_DIRTY  = $(shell test -n "`git status --porcelain`" && echo "dirty" || echo "clean")

ifdef VERSION
	BINARY_VERSION = $(VERSION)
endif
BINARY_VERSION ?= ${GIT_TAG}

# Only set Version if building a tag or VERSION is set
ifneq ($(BINARY_VERSION),)
	LDFLAGS += -X k8s.io/helm/internal/version.version=${BINARY_VERSION}
endif

# Clear the "unreleased" string in BuildMetadata
ifneq ($(GIT_TAG),)
	LDFLAGS += -X k8s.io/helm/internal/version.metadata=
endif
LDFLAGS += -X k8s.io/helm/internal/version.gitCommit=${GIT_COMMIT}
LDFLAGS += -X k8s.io/helm/internal/version.gitTreeState=${GIT_DIRTY}

.PHONY: all
all: build

# ------------------------------------------------------------------------------
#  build

.PHONY: build
build: $(BINDIR)/$(BINNAME)

$(BINDIR)/$(BINNAME): $(SRC) vendor
	go build $(GOFLAGS) -tags '$(TAGS)' -ldflags '$(LDFLAGS)' -o $(BINDIR)/$(BINNAME) k8s.io/helm/cmd/helm

# ------------------------------------------------------------------------------
#  test

.PHONY: test
test: build
test: TESTFLAGS += -race -v
test: test-style
test: test-unit

.PHONY: test-unit
test-unit: vendor
	@echo
	@echo "==> Running unit tests <=="
	HELM_HOME=/no_such_dir go test $(GOFLAGS) -run $(TESTS) $(PKG) $(TESTFLAGS)

.PHONY: test-style
test-style: vendor
	@scripts/validate-go.sh
	@scripts/validate-license.sh

.PHONY: verify-docs
verify-docs: build
	@scripts/verify-docs.sh

.PHONY: coverage
coverage:
	@scripts/coverage.sh

# ------------------------------------------------------------------------------
#  dependencies

.PHONY: bootstrap
bootstrap: vendor

$(DEP):
	go get -u github.com/golang/dep/cmd/dep

$(GOX):
	go get -u github.com/mitchellh/gox
<<<<<<< HEAD
endif
	dep ensure -vendor-only
	rm -rf vendor/github.com/docker/docker/integration-cli
	rm -rf vendor/k8s.io/kubernetes/{.bazelrc,.kazelcfg.json,BUILD.bazel,Makefile,Makefile.generated_files,WORKSPACE,cluster}
=======

# install vendored dependencies
vendor: Gopkg.lock
	$(DEP) ensure -v --vendor-only

# update vendored dependencies
Gopkg.lock: Gopkg.toml
	$(DEP) ensure -v --no-vendor

Gopkg.toml: $(DEP)

# ------------------------------------------------------------------------------
#  release

.PHONY: build-cross
build-cross: LDFLAGS += -extldflags "-static"
build-cross: vendor
build-cross: $(GOX)
	CGO_ENABLED=0 $(GOX) -parallel=3 -output="_dist/{{.OS}}-{{.Arch}}/$(BINNAME)" -osarch='$(TARGETS)' $(GOFLAGS) -tags '$(TAGS)' -ldflags '$(LDFLAGS)' k8s.io/helm/cmd/helm

.PHONY: dist
dist:
	( \
		cd _dist && \
		$(DIST_DIRS) cp ../LICENSE {} \; && \
		$(DIST_DIRS) cp ../README.md {} \; && \
		$(DIST_DIRS) tar -zcf helm-${VERSION}-{}.tar.gz {} \; && \
		$(DIST_DIRS) zip -r helm-${VERSION}-{}.zip {} \; \
	)

.PHONY: checksum
checksum:
	for f in _dist/*.{gz,zip} ; do \
		shasum -a 256 "$${f}"  | awk '{print $$1}' > "$${f}.sha256" ; \
	done

# ------------------------------------------------------------------------------

.PHONY: docs
docs: build
	@scripts/update-docs.sh

.PHONY: clean
clean:
	@rm -rf $(BINDIR) ./_dist
>>>>>>> 86d85967

.PHONY: info
info:
	 @echo "Version:           ${VERSION}"
	 @echo "Git Tag:           ${GIT_TAG}"
	 @echo "Git Commit:        ${GIT_COMMIT}"
	 @echo "Git Tree State:    ${GIT_DIRTY}"<|MERGE_RESOLUTION|>--- conflicted
+++ resolved
@@ -92,12 +92,6 @@
 
 $(GOX):
 	go get -u github.com/mitchellh/gox
-<<<<<<< HEAD
-endif
-	dep ensure -vendor-only
-	rm -rf vendor/github.com/docker/docker/integration-cli
-	rm -rf vendor/k8s.io/kubernetes/{.bazelrc,.kazelcfg.json,BUILD.bazel,Makefile,Makefile.generated_files,WORKSPACE,cluster}
-=======
 
 # install vendored dependencies
 vendor: Gopkg.lock
@@ -143,7 +137,6 @@
 .PHONY: clean
 clean:
 	@rm -rf $(BINDIR) ./_dist
->>>>>>> 86d85967
 
 .PHONY: info
 info:
